--- conflicted
+++ resolved
@@ -196,7 +196,7 @@
             use ssl::SslMethod;
             use ssl::{SslContext, Ssl, SslStream};
             use ssl::SSL_VERIFY_PEER;
-            use crypto::hash::Type::SHA1;
+            use crypto::hash::Type::{SHA1, SHA256};
             use x509::X509StoreContext;
             use serialize::hex::FromHex;
             use super::Server;
@@ -331,19 +331,6 @@
 });
 
 run_test!(verify_callback_data, |method, stream| {
-<<<<<<< HEAD
-=======
-    fn callback(_preverify_ok: bool, x509_ctx: &X509StoreContext, node_id: &Vec<u8>) -> bool {
-        let cert = x509_ctx.get_current_cert();
-        match cert {
-            None => false,
-            Some(cert) => {
-                let fingerprint = cert.fingerprint(SHA1).unwrap();
-                &fingerprint == node_id
-            }
-        }
-    }
->>>>>>> df30e9e7
     let mut ctx = SslContext::new(method).unwrap();
 
     // Node id was generated as SHA256 hash of certificate "test/cert.pem"
@@ -357,7 +344,7 @@
         match cert {
             None => false,
             Some(cert) => {
-                let fingerprint = cert.fingerprint(SHA256).unwrap();
+                let fingerprint = cert.fingerprint(SHA1).unwrap();
                 fingerprint == node_id
             }
         }
@@ -488,12 +475,7 @@
 }
 
 run_test!(get_peer_certificate, |method, stream| {
-<<<<<<< HEAD
-    let stream = SslStream::connect(&SslContext::new(method).unwrap(),
-                                            stream).unwrap();
-=======
-    let stream = SslStream::connect_generic(&SslContext::new(method).unwrap(), stream).unwrap();
->>>>>>> df30e9e7
+    let stream = SslStream::connect(&SslContext::new(method).unwrap(), stream).unwrap();
     let cert = stream.ssl().peer_certificate().unwrap();
     let fingerprint = cert.fingerprint(SHA1).unwrap();
     let node_hash_str = "E19427DAC79FBE758394945276A6E4F15F0BEBE6";
