--- conflicted
+++ resolved
@@ -1,20 +1,14 @@
-<<<<<<< HEAD
 use std::libc::c_int;
 use std::libc;
 use std::vec;
-=======
-use std::libc::{c_int, c_uint};
-use std::{libc,vec};
->>>>>>> b78636fa
 
 #[allow(non_camel_case_types)]
 pub type EVP_CIPHER_CTX = *libc::c_void;
 
 #[allow(non_camel_case_types)]
-<<<<<<< HEAD
 pub type EVP_CIPHER = *libc::c_void;
 
-pub mod libcrypto {
+mod libcrypto {
     use super::*;
     use std::libc::{c_int, c_uint};
 
@@ -26,10 +20,15 @@
 
         fn EVP_aes_128_ecb() -> EVP_CIPHER;
         fn EVP_aes_128_cbc() -> EVP_CIPHER;
-        fn EVP_aes_192_ecb() -> EVP_CIPHER;
-        fn EVP_aes_192_cbc() -> EVP_CIPHER;
+        // fn EVP_aes_128_ctr() -> EVP_CIPHER;
+        // fn EVP_aes_128_gcm() -> EVP_CIPHER;
+
         fn EVP_aes_256_ecb() -> EVP_CIPHER;
         fn EVP_aes_256_cbc() -> EVP_CIPHER;
+        // fn EVP_aes_256_ctr() -> EVP_CIPHER;
+        // fn EVP_aes_256_gcm() -> EVP_CIPHER;
+
+        fn EVP_rc4() -> EVP_CIPHER;
 
         fn EVP_CipherInit(ctx: EVP_CIPHER_CTX, evp: EVP_CIPHER,
                           key: *u8, iv: *u8, mode: c_int);
@@ -37,33 +36,6 @@
                             outlen: &mut c_uint, inbuf: *u8, inlen: c_int);
         fn EVP_CipherFinal(ctx: EVP_CIPHER_CTX, res: *mut u8, len: &mut c_int);
     }
-=======
-type EVP_CIPHER = *libc::c_void;
-
-#[link_args = "-lcrypto"]
-#[abi = "cdecl"]
-extern {
-    fn EVP_CIPHER_CTX_new() -> EVP_CIPHER_CTX;
-    fn EVP_CIPHER_CTX_set_padding(ctx: EVP_CIPHER_CTX, padding: c_int);
-
-    fn EVP_aes_128_ecb() -> EVP_CIPHER;
-    fn EVP_aes_128_cbc() -> EVP_CIPHER;
-    // fn EVP_aes_128_ctr() -> EVP_CIPHER;
-    // fn EVP_aes_128_gcm() -> EVP_CIPHER;
-
-    fn EVP_aes_256_ecb() -> EVP_CIPHER;
-    fn EVP_aes_256_cbc() -> EVP_CIPHER;
-    // fn EVP_aes_256_ctr() -> EVP_CIPHER;
-    // fn EVP_aes_256_gcm() -> EVP_CIPHER;
-
-    fn EVP_rc4() -> EVP_CIPHER;
-
-    fn EVP_CipherInit(ctx: EVP_CIPHER_CTX, evp: EVP_CIPHER,
-                    key: *u8, iv: *u8, mode: c_int);
-    fn EVP_CipherUpdate(ctx: EVP_CIPHER_CTX, outbuf: *mut u8,
-                        outlen: &mut c_uint, inbuf: *u8, inlen: c_int);
-    fn EVP_CipherFinal(ctx: EVP_CIPHER_CTX, res: *mut u8, len: &mut c_int);
->>>>>>> b78636fa
 }
 
 pub enum Mode {
@@ -89,22 +61,17 @@
 fn evpc(t: Type) -> (EVP_CIPHER, uint, uint) {
     unsafe {
         match t {
-<<<<<<< HEAD
+            AES_128_ECB => (libcrypto::EVP_aes_128_ecb(), 16u, 16u),
+            AES_128_CBC => (libcrypto::EVP_aes_128_cbc(), 16u, 16u),
+            // AES_128_CTR => (libcrypto::EVP_aes_128_ctr(), 16u, 0u),
+            //AES_128_GCM => (libcrypto::EVP_aes_128_gcm(), 16u, 16u),
+
             AES_256_ECB => (libcrypto::EVP_aes_256_ecb(), 32u, 16u),
             AES_256_CBC => (libcrypto::EVP_aes_256_cbc(), 32u, 16u),
-=======
-            AES_128_ECB => (EVP_aes_128_ecb(), 16u, 16u),
-            AES_128_CBC => (EVP_aes_128_cbc(), 16u, 16u),
-            // AES_128_CTR => (EVP_aes_128_ctr(), 16u, 0u),
-            //AES_128_GCM => (EVP_aes_128_gcm(), 16u, 16u),
-
-            AES_256_ECB => (EVP_aes_256_ecb(), 32u, 16u),
-            AES_256_CBC => (EVP_aes_256_cbc(), 32u, 16u),
-            // AES_256_CTR => (EVP_aes_256_ctr(), 32u, 0u),
-            //AES_256_GCM => (EVP_aes_256_gcm(), 32u, 16u),
-
-            RC4_128 => (EVP_rc4(), 16u, 0u),
->>>>>>> b78636fa
+            // AES_256_CTR => (libcrypto::EVP_aes_256_ctr(), 32u, 0u),
+            //AES_256_GCM => (libcrypto::EVP_aes_256_gcm(), 32u, 16u),
+
+            RC4_128 => (libcrypto::EVP_rc4(), 16u, 0u),
         }
     }
 }
@@ -117,7 +84,6 @@
     priv blocksize: uint
 }
 
-<<<<<<< HEAD
 impl Crypter {
     pub fn new(t: Type) -> Crypter {
         let ctx = unsafe { libcrypto::EVP_CIPHER_CTX_new() };
@@ -125,33 +91,17 @@
         Crypter { evp: evp, ctx: ctx, keylen: keylen, blocksize: blocksz }
     }
 
-=======
-pub fn Crypter(t: Type) -> Crypter {
-    unsafe {
-        let ctx = EVP_CIPHER_CTX_new();
-        let (evp, keylen, blocksz) = evpc(t);
-        Crypter { evp: evp, ctx: ctx, keylen: keylen, blocksize: blocksz }
-    }
-}
-
-impl Crypter {
->>>>>>> b78636fa
     /**
      * Enables or disables padding. If padding is disabled, total amount of
      * data encrypted must be a multiple of block size.
      */
     pub fn pad(&self, padding: bool) {
-<<<<<<< HEAD
-        let v = if padding { 1 } else { 0} as c_int;
-        unsafe { libcrypto::EVP_CIPHER_CTX_set_padding(self.ctx, v) };
-=======
         if self.blocksize > 0 {
             unsafe {
                 let v = if padding { 1 } else { 0 } as c_int;
-                EVP_CIPHER_CTX_set_padding(self.ctx, v);
-            }
-        }
->>>>>>> b78636fa
+                libcrypto::EVP_CIPHER_CTX_set_padding(self.ctx, v);
+            }
+        }
     }
 
     /**
@@ -163,19 +113,11 @@
                 Encrypt => 1 as c_int,
                 Decrypt => 0 as c_int,
             };
-<<<<<<< HEAD
             assert_eq!(key.len(), self.keylen);
 
             do key.as_imm_buf |pkey, _len| {
                 do iv.as_imm_buf |piv, _len| {
                     libcrypto::EVP_CipherInit(
-=======
-            assert!(key.len() == self.keylen);
-
-            do key.as_imm_buf |pkey, _len| {
-                do iv.as_imm_buf |piv, _len| {
-                    EVP_CipherInit(
->>>>>>> b78636fa
                         self.ctx,
                         self.evp,
                         pkey,
@@ -199,11 +141,7 @@
                 let reslen = do res.as_mut_buf |pres, _len| {
                     let mut reslen = (len + self.blocksize) as u32;
 
-<<<<<<< HEAD
                     libcrypto::EVP_CipherUpdate(
-=======
-                    EVP_CipherUpdate(
->>>>>>> b78636fa
                         self.ctx,
                         pres,
                         &mut reslen,
@@ -214,12 +152,8 @@
                     reslen
                 };
 
-<<<<<<< HEAD
                 res.truncate(reslen as uint);
                 res
-=======
-                res.slice(0u, reslen as uint).to_owned()
->>>>>>> b78636fa
             }
         }
     }
@@ -230,7 +164,6 @@
     pub fn final(&self) -> ~[u8] {
         unsafe {
             let mut res = vec::from_elem(self.blocksize, 0u8);
-<<<<<<< HEAD
 
             let reslen = do res.as_mut_buf |pres, _len| {
                 let mut reslen = self.blocksize as c_int;
@@ -248,16 +181,6 @@
     fn drop(&self) {
         unsafe {
             libcrypto::EVP_CIPHER_CTX_free(self.ctx);
-=======
-
-            let reslen = do res.as_mut_buf |pres, _len| {
-                let mut reslen = self.blocksize as c_int;
-                EVP_CipherFinal(self.ctx, pres, &mut reslen);
-                reslen
-            };
-
-            res.slice(0u, reslen as uint).to_owned()
->>>>>>> b78636fa
         }
     }
 }
@@ -267,11 +190,7 @@
  * specified key and iv; returns the resulting (encrypted) data.
  */
 pub fn encrypt(t: Type, key: &[u8], iv: ~[u8], data: &[u8]) -> ~[u8] {
-<<<<<<< HEAD
     let c = Crypter::new(t);
-=======
-    let c = Crypter(t);
->>>>>>> b78636fa
     c.init(Encrypt, key, iv);
     let r = c.update(data);
     let rest = c.final();
@@ -283,11 +202,7 @@
  * specified key and iv; returns the resulting (decrypted) data.
  */
 pub fn decrypt(t: Type, key: &[u8], iv: ~[u8], data: &[u8]) -> ~[u8] {
-<<<<<<< HEAD
     let c = Crypter::new(t);
-=======
-    let c = Crypter(t);
->>>>>>> b78636fa
     c.init(Decrypt, key, iv);
     let r = c.update(data);
     let rest = c.final();
@@ -298,11 +213,8 @@
 mod tests {
     use super::*;
 
-<<<<<<< HEAD
-=======
     use hex::FromHex;
 
->>>>>>> b78636fa
     // Test vectors from FIPS-197:
     // http://csrc.nist.gov/publications/fips/fips197/fips-197.pdf
     #[test]
@@ -318,11 +230,7 @@
         let c0 =
            ~[ 0x8eu8, 0xa2u8, 0xb7u8, 0xcau8, 0x51u8, 0x67u8, 0x45u8, 0xbfu8,
               0xeau8, 0xfcu8, 0x49u8, 0x90u8, 0x4bu8, 0x49u8, 0x60u8, 0x89u8 ];
-<<<<<<< HEAD
         let c = Crypter::new(AES_256_ECB);
-=======
-        let c = Crypter(AES_256_ECB);
->>>>>>> b78636fa
         c.init(Encrypt, k0, []);
         c.pad(false);
         let r0 = c.update(p0) + c.final();
@@ -331,14 +239,12 @@
         c.pad(false);
         let p1 = c.update(r0) + c.final();
         assert!(p1 == p0);
-<<<<<<< HEAD
-=======
     }
 
     fn cipher_test(ciphertype: Type, pt: ~str, ct: ~str, key: ~str, iv: ~str) {
         use hex::ToHex;
 
-        let cipher = Crypter(ciphertype);
+        let cipher = Crypter::new(ciphertype);
         cipher.init(Encrypt, key.from_hex(), iv.from_hex());
 
         let expected = ct.from_hex();
@@ -353,7 +259,6 @@
             }
             fail!(~"test failure");
         }
->>>>>>> b78636fa
     }
 
     #[test]
@@ -388,5 +293,4 @@
 
         cipher_test(AES_128_GCM, pt, ct, key, iv);
     }*/
-
 }